--- conflicted
+++ resolved
@@ -33,13 +33,7 @@
 import { db } from '@/lib/firebase';
 import type { FeedbackThread, UserRole } from '@/types';
 import { useIsMobile } from '@/hooks/use-mobile';
-<<<<<<< HEAD
-// import { HeaderSearch } from './HeaderSearch'; // Commented out for Vercel compatibility
-import { Input } from '@/components/ui/input';
-import { Search as SearchIconLucide } from 'lucide-react';
-=======
 import { HeaderSearch } from '@/components/layout/HeaderSearch';
->>>>>>> 4137d8fe
 
 interface LayoutProps {
   children: ReactNode;
@@ -53,63 +47,21 @@
   const pathname = usePathname();
   const isMobile = useIsMobile();
 
-<<<<<<< HEAD
-  // Notification counts state
-  const [pendingPaymentsCount, setPendingPaymentsCount] = useState(0);
-  const [pendingOrdersCount, setPendingOrdersCount] = useState(0);
-  const [generalApprovalsCount, setGeneralApprovalsCount] = useState(0);
-  const [unreadMessagesCount, setUnreadMessagesCount] = useState(0);
-  const [qaCount, setQaCount] = useState(0);
-
-  // Set up real-time listeners for notification counts
-=======
   const [pendingPaymentsCount, setPendingPaymentsCount] = useState(0);
   const [pendingOrdersCount, setPendingOrdersCount] = useState(0);
   const [accountApprovalsCount, setAccountApprovalsCount] = useState(0);
   const [unreadMessagesCount, setUnreadMessagesCount] = useState(0);
   const [qaCount, setQaCount] = useState(0);
 
->>>>>>> 4137d8fe
   useEffect(() => {
     if (!db || !role || !user) return;
 
     const unsubscribers: (() => void)[] = [];
 
-<<<<<<< HEAD
-    // Pending Payments (for Finance)
-=======
->>>>>>> 4137d8fe
     if (role === 'Admin' || role === 'FinanceManager') {
       const paymentsQuery = query(collection(db, 'orders'), where('status', '==', 'pending_finance_approval'));
       unsubscribers.push(onSnapshot(paymentsQuery, (snapshot) => setPendingPaymentsCount(snapshot.size)));
     }
-<<<<<<< HEAD
-    
-    // Pending Orders (for Admin/Service Mgr)
-    if (role === 'Admin' || role === 'ServiceManager') {
-      const ordersQuery = query(collection(db, 'orders'), where('status', '==', 'pending_finance_approval'));
-      unsubscribers.push(onSnapshot(ordersQuery, (snapshot) => setPendingOrdersCount(snapshot.size)));
-    }
-    
-    // General Approvals (for Admin)
-    if (role === 'Admin') {
-      const approvalsQuery = query(collection(db, 'approvalRequests'), where('status', '==', 'pending'));
-      unsubscribers.push(onSnapshot(approvalsQuery, (snapshot) => setGeneralApprovalsCount(snapshot.size)));
-    }
-    
-    // QA Count
-    if (role === 'Admin' || role === 'Quality Check') {
-      const qaQuery = query(collection(db, 'orders'), where('status', '==', 'awaiting_quality_check'));
-      unsubscribers.push(onSnapshot(qaQuery, (snapshot) => setQaCount(snapshot.size)));
-    }
-    
-    // Unread Messages for all staff roles
-    const threadsQuery = query(collection(db, 'feedbackThreads'), where('targetUserId', '==', user.uid));
-    unsubscribers.push(onSnapshot(threadsQuery, (snapshot) => {
-      const unread = snapshot.docs.filter(doc => {
-        const threadData = doc.data() as FeedbackThread;
-        return threadData.lastReplierRole !== role && threadData.status !== 'closed';
-=======
     if (role === 'Admin' || role === 'ServiceManager') {
       const ordersQuery = query(collection(db, 'orders'), where('status', '==', 'pending_finance_approval'));
        unsubscribers.push(onSnapshot(ordersQuery, (snapshot) => setPendingOrdersCount(snapshot.size)));
@@ -127,17 +79,13 @@
       const unread = snapshot.docs.filter(doc => {
           const threadData = doc.data() as FeedbackThread;
           return threadData.lastReplierRole !== role && threadData.status !== 'closed';
->>>>>>> 4137d8fe
       }).length;
       setUnreadMessagesCount(unread);
     }));
 
     return () => unsubscribers.forEach(unsub => unsub());
   }, [db, role, user]);
-<<<<<<< HEAD
-=======
-
->>>>>>> 4137d8fe
+
 
   if (!sidebarContext) {
     return <div className="flex items-center justify-center min-h-screen">Error: Sidebar context not found.</div>;
@@ -158,11 +106,7 @@
     { href: '/admin/customizations', label: 'Customizations', icon: Layers, roles: ['Admin', 'ServiceManager'] },
     { href: '/admin/payments', label: 'Payments', icon: DollarSign, roles: ['Admin', 'FinanceManager'], count: pendingPaymentsCount },
     { href: '/admin/shipping', label: 'Shipping', icon: Ship, roles: ['Admin', 'DispatchManager'] },
-<<<<<<< HEAD
-    { href: '/admin/approvals', label: 'Approvals', icon: ClipboardCheck, roles: ['Admin'], count: generalApprovalsCount },
-=======
     { href: '/admin/approvals', label: 'Account Approvals', icon: ClipboardCheck, roles: ['Admin'], count: accountApprovalsCount },
->>>>>>> 4137d8fe
     { href: '/finance/approvals', label: 'Approvals', icon: Coins, roles: ['Admin', 'FinanceManager'] },
     { href: '/finance/financials', label: 'Financials', icon: BarChart2, roles: ['Admin', 'FinanceManager'] },
     { href: '/invoices', label: 'Invoices', icon: FileText, roles: ['Admin', 'FinanceManager'] },
@@ -175,10 +119,6 @@
     { href: '/admin/settings', label: 'Settings', icon: SettingsIcon, roles: ['Admin'] },
   ];
 
-<<<<<<< HEAD
-  // Filter navigation items by role and search term
-=======
->>>>>>> 4137d8fe
   const mainAdminNavItems = baseAdminNavItems
     .filter(item => role && item.roles.includes(role))
     .filter(item => !searchTerm || item.label.toLowerCase().includes(searchTerm.toLowerCase()));
@@ -186,10 +126,7 @@
   const filteredFooterAdminNavItems = footerAdminNavItems
     .filter(item => role && item.roles.includes(role))
     .filter(item => !searchTerm || item.label.toLowerCase().includes(searchTerm.toLowerCase()));
-<<<<<<< HEAD
-=======
-
->>>>>>> 4137d8fe
+
 
   return (
     <div className="flex flex-col w-full min-h-screen bg-background">
@@ -210,33 +147,6 @@
                 <ScrollArea className="flex-1">
                   <SidebarMenu className="p-2">
                     {mainAdminNavItems.map((item) => { 
-<<<<<<< HEAD
-                      const isActive = (() => {
-                        if (item.href === '/inventory' && pathname.startsWith('/inventory/receivership')) {
-                          return false; 
-                        }
-                        if (item.href === '/inventory' && pathname.startsWith('/admin/products/edit')) {
-                          return false; 
-                        }
-                        return item.href === pathname || (item.href !== '/dashboard' && pathname.startsWith(item.href));
-                      })();
-                      return (
-                        <SidebarMenuItem key={item.label + item.href}>
-                          <Link href={item.href!}>
-                            <SidebarMenuButton
-                              className="w-full justify-start"
-                              onClick={() => setOpenMobile(false)}
-                              isActive={isActive}
-                            >
-                              <item.icon className="mr-2 h-4 w-4" />
-                              <span>{item.label}</span>
-                              {item.count && item.count > 0 && <SidebarMenuBadge>{item.count}</SidebarMenuBadge>}
-                            </SidebarMenuButton>
-                          </Link>
-                        </SidebarMenuItem>
-                      )
-                    })}
-=======
                        const isActive = (() => {
                         if (item.href === '/inventory' && pathname.startsWith('/inventory/receivership')) return false;
                         if (item.href === '/inventory' && pathname.startsWith('/admin/products/edit')) return false;
@@ -258,7 +168,6 @@
                         </Link>
                       </SidebarMenuItem>
                     )})}
->>>>>>> 4137d8fe
                   </SidebarMenu>
                 </ScrollArea>
                 <SidebarFooter className="p-2 border-t border-sidebar">
@@ -296,24 +205,11 @@
             </Link>
           </div>
           <div className="flex items-center gap-2 sm:gap-4">
-<<<<<<< HEAD
-            <div className="relative w-full max-w-xs sm:max-w-sm md:w-64 lg:w-96">
-              <SearchIconLucide className="absolute left-2.5 top-1/2 h-4 w-4 -translate-y-1/2 text-muted-foreground" />
-              <Input
-                type="search"
-                placeholder="Search sections..."
-                className="h-9 w-full pl-8"
-                value={searchTerm}
-                onChange={(e) => setSearchTerm(e.target.value)}
-              />
-            </div>
-=======
             <HeaderSearch 
               initialSearchTerm={searchTerm} 
               onSearchChange={setSearchTerm} 
               placeholder="Search sections..." 
             />
->>>>>>> 4137d8fe
             <div className="hidden md:block">
               <ThemeToggle />
             </div>
@@ -339,21 +235,6 @@
                       return item.href === pathname || (item.href !== '/dashboard' && pathname.startsWith(item.href));
                     })();
                     return (
-<<<<<<< HEAD
-                      <SidebarMenuItem key={item.label + item.href}>
-                        <Link href={item.href!}>
-                          <SidebarMenuButton
-                            tooltip={item.label}
-                            className="w-full justify-start"
-                            isActive={isActive}
-                          >
-                            <item.icon className="mr-2 h-4 w-4" />
-                            <span>{item.label}</span>
-                            {item.count && item.count > 0 && <SidebarMenuBadge>{item.count}</SidebarMenuBadge>}
-                          </SidebarMenuButton>
-                        </Link>
-                      </SidebarMenuItem>
-=======
                     <SidebarMenuItem key={item.label}>
                       <Link href={item.href!}>
                         <SidebarMenuButton
@@ -368,7 +249,6 @@
                         </SidebarMenuButton>
                       </Link>
                     </SidebarMenuItem>
->>>>>>> 4137d8fe
                     )
                   })}
                 </SidebarMenu>
@@ -432,28 +312,6 @@
   useEffect(() => {
     if (!db || !user || !role) return;
 
-<<<<<<< HEAD
-    let q;
-    if (role === 'Customer') {
-      q = query(collection(db, 'feedbackThreads'), 
-        where('senderId', '==', user.uid)
-      );
-    } else { 
-      q = query(collection(db, 'feedbackThreads'), 
-        where('targetUserId', '==', user.uid)
-      );
-    }
-
-    const unsubscribe = onSnapshot(q, (snapshot) => {
-      let count = 0;
-      snapshot.forEach((doc) => {
-        const thread = doc.data() as FeedbackThread;
-        if (thread.lastReplierRole !== role && thread.status !== 'closed') {
-          count++;
-        }
-      });
-      setUnreadCount(count);
-=======
     const threadsQuery = query(collection(db, 'feedbackThreads'), where('targetUserId', '==', user.uid));
     const unsubscribe = onSnapshot(threadsQuery, (snapshot) => {
       const unread = snapshot.docs.filter(doc => {
@@ -461,7 +319,6 @@
           return threadData.lastReplierRole !== role && threadData.status !== 'closed';
       }).length;
       setUnreadCount(unread);
->>>>>>> 4137d8fe
     });
 
     return () => unsubscribe();
@@ -471,22 +328,9 @@
     <div className="flex flex-col min-h-screen bg-background">
       <header className="sticky top-0 z-40 w-full border-b bg-background/95 backdrop-blur supports-[backdrop-filter]:bg-background/60 h-[var(--header-height)]">
         <div className="container mx-auto h-full flex items-center justify-between px-4 gap-4">
-<<<<<<< HEAD
-          <div className="relative flex-1 max-w-md sm:max-w-lg md:max-w-xl">
-            <SearchIconLucide className="absolute left-3 top-1/2 h-4 w-4 -translate-y-1/2 text-muted-foreground" />
-            <Input
-              type="search"
-              placeholder={role === 'Customer' ? "Search products, gift boxes..." : (role === 'InventoryManager' ? "Search inventory..." : "Search...")}
-              className="h-9 w-full pl-10"
-              value={searchTerm || ''}
-              onChange={(e) => setSearchTerm && setSearchTerm(e.target.value)}
-            />
-          </div>
-=======
            <HeaderSearch 
              placeholder={role === 'Customer' ? "Search products, gift boxes..." : (role === 'InventoryManager' ? "Search inventory..." : "Search...")} 
            />
->>>>>>> 4137d8fe
 
           <div className="flex items-center gap-2">
             <Link href="/feedback" passHref>
